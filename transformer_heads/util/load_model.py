--- conflicted
+++ resolved
@@ -89,14 +89,7 @@
         bits = (
             4
             if quantization_config.load_in_4bit
-<<<<<<< HEAD
             else 8 if quantization_config.load_in_8bit else 32
-            else 8 if quantization_config.load_in_8bit else 32
-=======
-            else 8
-            if quantization_config.load_in_8bit
-            else 32
->>>>>>> e5ab8fd7
         )
     base_model_config = base_model_class.config_class.from_pretrained(model_name)
     headed_config_class = create_headed_model_config(base_model_class.config_class)
@@ -246,13 +239,7 @@
         bits = (
             4
             if quantization_config.load_in_4bit
-<<<<<<< HEAD
             else 8 if quantization_config.load_in_8bit else 32
-=======
-            else 8
-            if quantization_config.load_in_8bit
-            else 32
->>>>>>> e5ab8fd7
         )
         patch_quantization_config(quantization_config)
     base_model_config: PretrainedConfig = base_model_class.config_class.from_pretrained(
@@ -277,12 +264,9 @@
 
     model = get_peft_model(model, lora_config)
 
-<<<<<<< HEAD
     if gradient_checkpointing:
         model.enable_input_require_grads()
 
-=======
->>>>>>> e5ab8fd7
     set_requires_grad(model, fully_trained_heads)
     patch_save_pretrained(model)
     set_compute_dtype(model, torch_dtype)
